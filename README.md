# GRA 

A compact research codebase for studying classical localization algorithms (RSSI, TOA, TDOA, AOA) and their sensitivity to measurement noise. This repository contains simulation scripts, a Monte Carlo profiling engine, and plotting utilities used to produce the figures in the accompanying literature review.

## Quick overview

- Objective: compare localization accuracy of common methods under varying noise levels and anchor geometries.
- Methods implemented: RSSI (log-distance), TOA, TDOA, and AOA.
- Outputs: per-method RMSE vs. noise, sample trajectory/heatmap plots, and simple demonstrator scripts.

---

## Highlights

- Clean, well-commented Python scripts in `SIGNAL_MODELLING/`.
- Monte Carlo engine to measure Root Mean Squared Error (RMSE) across noise sweeps.
- Ready-to-run demos: `RSSI_modeling.py`, `TOA_modeling.py`, `TDOA_modeling.py`, `AOA_modeling.py`.

## Mathematical models (short)

This section summarizes the measurement models used in the code. Formulas are written in KaTeX-compatible notation.

### 1) RSSI — Log-distance path loss

We model received signal strength (in dBm) with the log-distance path-loss model:

$$
\mathrm{RSSI}(d) = P_t - 10 n \log_{10}\left(\frac{d}{d_0}\right) + X_\sigma
$$

where
- $P_t$ is the reference transmit power at distance $d_0$,
- $n$ is the path-loss exponent,
- $d$ is the transmitter–receiver distance,
- $X_\sigma \sim \mathcal{N}(0,\sigma^2)$ is the shadowing/noise term.

Localization with RSSI is typically solved by converting RSSI to range estimates and then using non-linear least squares.

### 2) TOA — Time of Arrival

Time-of-arrival gives a direct range estimate assuming known clock alignment:

$$
t_i = t_\text{tx} + \frac{\|p - a_i\|}{c} + w_i
$$

where $a_i$ is the i-th anchor position, $p$ is the unknown target position, $c$ is propagation speed, and $w_i$ is additive timing noise (often modeled Gaussian).

Converting TOA to range: $r_i = c (t_i - t_\text{tx})$.

### 3) TDOA — Time Difference of Arrival

Subtracting two TOA measurements cancels the transmit time $t_\text{tx}$:

$$
\Delta t_{ij} = t_i - t_j = \frac{\|p-a_i\| - \|p-a_j\|}{c} + (w_i - w_j)
$$

TDOA yields hyperbolic loci and commonly requires a reference anchor.

### 4) AOA — Angle of Arrival

AOA measures the bearing from an anchor to the target. For a noisy bearing measurement $\theta_i$:

$$
<<<<<<< HEAD
	heta_i = \mathrm{atan2}\big(p_y - a_{i,y},\; p_x - a_{i,x}\big) + \eta_i
$$

where $\eta_i$ is angular noise (e.g., wrapped Gaussian).

---

## Error metric

We use Root Mean Squared Error (RMSE) over Monte Carlo runs to evaluate estimator performance:

$$
\mathrm{RMSE} = \sqrt{\frac{1}{N}\sum_{k=1}^N \|\hat{p}^{(k)} - p_{\text{true}}\|_2^2}
$$

where $\hat{p}^{(k)}$ is the estimated position in trial $k$ and $N$ is the number of Monte Carlo runs.

## Quick start (local)

1. Create and activate a virtual environment (recommended):

```bash
python3 -m venv venv
source venv/bin/activate
```

2. Install minimal dependencies:

```bash
pip install numpy scipy matplotlib
```

3. Run the main profiling engine (example):

```bash
python SIGNAL_MODELLING/ADDED_NOISE.py
```

4. Run individual demos:

```bash
python SIGNAL_MODELLING/RSSI_modeling.py
python SIGNAL_MODELLING/TOA_modeling.py
python SIGNAL_MODELLING/TDOA_modeling.py
python SIGNAL_MODELLING/AOA_modeling.py
```

Notes:
- If you get missing-package errors, install the reported package via pip. The scripts use only standard scientific Python packages.
- For long Monte Carlo runs, lower `NUM_RUNS` or `N_STEPS` in `SIGNAL_MODELLING/ADDED_NOISE.py`.

## File structure

- `SIGNAL_MODELLING/`
	- `ADDED_NOISE.py` — Monte Carlo profiler and plotting utilities (central engine).
	- `RSSI_modeling.py`, `TOA_modeling.py`, `TDOA_modeling.py`, `AOA_modeling.py` — single-method demos.

## Practical tips & edge cases

- RSSI: avoid taking log of zero — ensure minimum distance clamping.
- TOA/TDOA: watch for clock offset — TDOA cancels transmit time but requires a reference anchor.
- AOA: wrap angles and use circular statistics for averaging.
- Anchors geometry: poor anchor placement (collinear or clustered) degrades results — include geometry-aware experiments.

## Reproducibility

- Set the random seed inside scripts if you want repeatable experiments (search for `np.random.seed` in `SIGNAL_MODELLING/`).

## Suggested experiments (for your report)

1. RMSE vs. noise variance for each method (plot all methods on one figure).
2. Effect of anchor geometry: sample two geometries (good vs. bad) and compare RMSE.
3. Runtime vs. number of Monte Carlo trials (profiling for reproducibility).

## Contribution & license

This code is provided for academic research. Feel free to reuse and adapt; please cite or acknowledge if used in published work.

---

If you'd like, I can:

- add badges (CI / python version),
- add a small `requirements.txt` or `pyproject.toml`,
- wire up a short example Jupyter notebook that runs the Monte Carlo engine and plots results interactively.

If you want any of the above, tell me which one and I will add it.

---

Last updated: October 30, 2025
# GRA — Geometry & Robustness for Localization (Research Assistant Work)

A compact research codebase for studying classical localization algorithms (RSSI, TOA, TDOA, AOA) and their sensitivity to measurement noise. This repository contains simulation scripts, a Monte Carlo profiling engine, and plotting utilities used to produce the figures in the accompanying literature review.

## Quick overview

- Objective: compare localization accuracy of common methods under varying noise levels and anchor geometries.
- Methods implemented: RSSI (log-distance), TOA, TDOA, and AOA.
- Outputs: per-method RMSE vs. noise, sample trajectory/heatmap plots, and simple demonstrator scripts.

---

## Highlights

- Clean, well-commented Python scripts in `SIGNAL_MODELLING/`.
- Monte Carlo engine to measure Root Mean Squared Error (RMSE) across noise sweeps.
- Ready-to-run demos: `RSSI_modeling.py`, `TOA_modeling.py`, `TDOA_modeling.py`, `AOA_modeling.py`.

## Mathematical models (short)

This section summarizes the measurement models used in the code. Formulas are written in KaTeX-compatible notation.

### 1) RSSI — Log-distance path loss

We model received signal strength (in dBm) with the log-distance path-loss model:

$$
\mathrm{RSSI}(d) = P_t - 10 n \log_{10}\left(\frac{d}{d_0}\right) + X_\sigma
$$

where
- $P_t$ is the reference transmit power at distance $d_0$,
- $n$ is the path-loss exponent,
- $d$ is the transmitter–receiver distance,
- $X_\sigma \sim \mathcal{N}(0,\sigma^2)$ is the shadowing/noise term.

Localization with RSSI is typically solved by converting RSSI to range estimates and then using non-linear least squares.

### 2) TOA — Time of Arrival

Time-of-arrival gives a direct range estimate assuming known clock alignment:

$$
t_i = t_\text{tx} + \frac{\|p - a_i\|}{c} + w_i
$$

where $a_i$ is the i-th anchor position, $p$ is the unknown target position, $c$ is propagation speed, and $w_i$ is additive timing noise (often modeled Gaussian).

Converting TOA to range: $r_i = c (t_i - t_\text{tx})$.

### 3) TDOA — Time Difference of Arrival

Subtracting two TOA measurements cancels the transmit time $t_\text{tx}$:

$$
\Delta t_{ij} = t_i - t_j = \frac{\|p-a_i\| - \|p-a_j\|}{c} + (w_i - w_j)
$$

TDOA yields hyperbolic loci and commonly requires a reference anchor.

### 4) AOA — Angle of Arrival

AOA measures the bearing from an anchor to the target. For a noisy bearing measurement $\theta_i$:

$$
	heta_i = \mathrm{atan2}\big(p_y - a_{i,y},\; p_x - a_{i,x}\big) + \eta_i
=======
theta_i = \operatorname{atan2}(p_y - a_{i,y},\; p_x - a_{i,x}) + \eta_i
>>>>>>> 55638b15
$$

where $\eta_i$ is angular noise (e.g., wrapped Gaussian).

---

## Error metric

We use Root Mean Squared Error (RMSE) over Monte Carlo runs to evaluate estimator performance:

$$
\mathrm{RMSE} = \sqrt{\frac{1}{N}\sum_{k=1}^N \|\hat{p}^{(k)} - p_{\text{true}}\|_2^2}
$$

where $\hat{p}^{(k)}$ is the estimated position in trial $k$ and $N$ is the number of Monte Carlo runs.

## Quick start (local)

1. Create and activate a virtual environment (recommended):

```bash
python3 -m venv venv
source venv/bin/activate
```

2. Install minimal dependencies:

```bash
pip install numpy scipy matplotlib
```

3. Run the main profiling engine (example):

```bash
python SIGNAL_MODELLING/ADDED_NOISE.py
```

4. Run individual demos:

```bash
python SIGNAL_MODELLING/RSSI_modeling.py
python SIGNAL_MODELLING/TOA_modeling.py
python SIGNAL_MODELLING/TDOA_modeling.py
python SIGNAL_MODELLING/AOA_modeling.py
```

Notes:
- If you get missing-package errors, install the reported package via pip. The scripts use only standard scientific Python packages.
- For long Monte Carlo runs, lower `NUM_RUNS` or `N_STEPS` in `SIGNAL_MODELLING/ADDED_NOISE.py`.

## File structure

- `SIGNAL_MODELLING/`
	- `ADDED_NOISE.py` — Monte Carlo profiler and plotting utilities (central engine).
	- `RSSI_modeling.py`, `TOA_modeling.py`, `TDOA_modeling.py`, `AOA_modeling.py` — single-method demos.

## Practical tips & edge cases

- RSSI: avoid taking log of zero — ensure minimum distance clamping.
- TOA/TDOA: watch for clock offset — TDOA cancels transmit time but requires a reference anchor.
- AOA: wrap angles and use circular statistics for averaging.
- Anchors geometry: poor anchor placement (collinear or clustered) degrades results — include geometry-aware experiments.

## Reproducibility

- Set the random seed inside scripts if you want repeatable experiments (search for `np.random.seed` in `SIGNAL_MODELLING/`).

## Suggested experiments (for your report)

1. RMSE vs. noise variance for each method (plot all methods on one figure).
2. Effect of anchor geometry: sample two geometries (good vs. bad) and compare RMSE.
3. Runtime vs. number of Monte Carlo trials (profiling for reproducibility).

## Contribution & license

This code is provided for academic research. Feel free to reuse and adapt; please cite or acknowledge if used in published work.

Last updated: October 30, 2025
<|MERGE_RESOLUTION|>--- conflicted
+++ resolved
@@ -63,167 +63,7 @@
 AOA measures the bearing from an anchor to the target. For a noisy bearing measurement $\theta_i$:
 
 $$
-<<<<<<< HEAD
-	heta_i = \mathrm{atan2}\big(p_y - a_{i,y},\; p_x - a_{i,x}\big) + \eta_i
-$$
-
-where $\eta_i$ is angular noise (e.g., wrapped Gaussian).
-
----
-
-## Error metric
-
-We use Root Mean Squared Error (RMSE) over Monte Carlo runs to evaluate estimator performance:
-
-$$
-\mathrm{RMSE} = \sqrt{\frac{1}{N}\sum_{k=1}^N \|\hat{p}^{(k)} - p_{\text{true}}\|_2^2}
-$$
-
-where $\hat{p}^{(k)}$ is the estimated position in trial $k$ and $N$ is the number of Monte Carlo runs.
-
-## Quick start (local)
-
-1. Create and activate a virtual environment (recommended):
-
-```bash
-python3 -m venv venv
-source venv/bin/activate
-```
-
-2. Install minimal dependencies:
-
-```bash
-pip install numpy scipy matplotlib
-```
-
-3. Run the main profiling engine (example):
-
-```bash
-python SIGNAL_MODELLING/ADDED_NOISE.py
-```
-
-4. Run individual demos:
-
-```bash
-python SIGNAL_MODELLING/RSSI_modeling.py
-python SIGNAL_MODELLING/TOA_modeling.py
-python SIGNAL_MODELLING/TDOA_modeling.py
-python SIGNAL_MODELLING/AOA_modeling.py
-```
-
-Notes:
-- If you get missing-package errors, install the reported package via pip. The scripts use only standard scientific Python packages.
-- For long Monte Carlo runs, lower `NUM_RUNS` or `N_STEPS` in `SIGNAL_MODELLING/ADDED_NOISE.py`.
-
-## File structure
-
-- `SIGNAL_MODELLING/`
-	- `ADDED_NOISE.py` — Monte Carlo profiler and plotting utilities (central engine).
-	- `RSSI_modeling.py`, `TOA_modeling.py`, `TDOA_modeling.py`, `AOA_modeling.py` — single-method demos.
-
-## Practical tips & edge cases
-
-- RSSI: avoid taking log of zero — ensure minimum distance clamping.
-- TOA/TDOA: watch for clock offset — TDOA cancels transmit time but requires a reference anchor.
-- AOA: wrap angles and use circular statistics for averaging.
-- Anchors geometry: poor anchor placement (collinear or clustered) degrades results — include geometry-aware experiments.
-
-## Reproducibility
-
-- Set the random seed inside scripts if you want repeatable experiments (search for `np.random.seed` in `SIGNAL_MODELLING/`).
-
-## Suggested experiments (for your report)
-
-1. RMSE vs. noise variance for each method (plot all methods on one figure).
-2. Effect of anchor geometry: sample two geometries (good vs. bad) and compare RMSE.
-3. Runtime vs. number of Monte Carlo trials (profiling for reproducibility).
-
-## Contribution & license
-
-This code is provided for academic research. Feel free to reuse and adapt; please cite or acknowledge if used in published work.
-
----
-
-If you'd like, I can:
-
-- add badges (CI / python version),
-- add a small `requirements.txt` or `pyproject.toml`,
-- wire up a short example Jupyter notebook that runs the Monte Carlo engine and plots results interactively.
-
-If you want any of the above, tell me which one and I will add it.
-
----
-
-Last updated: October 30, 2025
-# GRA — Geometry & Robustness for Localization (Research Assistant Work)
-
-A compact research codebase for studying classical localization algorithms (RSSI, TOA, TDOA, AOA) and their sensitivity to measurement noise. This repository contains simulation scripts, a Monte Carlo profiling engine, and plotting utilities used to produce the figures in the accompanying literature review.
-
-## Quick overview
-
-- Objective: compare localization accuracy of common methods under varying noise levels and anchor geometries.
-- Methods implemented: RSSI (log-distance), TOA, TDOA, and AOA.
-- Outputs: per-method RMSE vs. noise, sample trajectory/heatmap plots, and simple demonstrator scripts.
-
----
-
-## Highlights
-
-- Clean, well-commented Python scripts in `SIGNAL_MODELLING/`.
-- Monte Carlo engine to measure Root Mean Squared Error (RMSE) across noise sweeps.
-- Ready-to-run demos: `RSSI_modeling.py`, `TOA_modeling.py`, `TDOA_modeling.py`, `AOA_modeling.py`.
-
-## Mathematical models (short)
-
-This section summarizes the measurement models used in the code. Formulas are written in KaTeX-compatible notation.
-
-### 1) RSSI — Log-distance path loss
-
-We model received signal strength (in dBm) with the log-distance path-loss model:
-
-$$
-\mathrm{RSSI}(d) = P_t - 10 n \log_{10}\left(\frac{d}{d_0}\right) + X_\sigma
-$$
-
-where
-- $P_t$ is the reference transmit power at distance $d_0$,
-- $n$ is the path-loss exponent,
-- $d$ is the transmitter–receiver distance,
-- $X_\sigma \sim \mathcal{N}(0,\sigma^2)$ is the shadowing/noise term.
-
-Localization with RSSI is typically solved by converting RSSI to range estimates and then using non-linear least squares.
-
-### 2) TOA — Time of Arrival
-
-Time-of-arrival gives a direct range estimate assuming known clock alignment:
-
-$$
-t_i = t_\text{tx} + \frac{\|p - a_i\|}{c} + w_i
-$$
-
-where $a_i$ is the i-th anchor position, $p$ is the unknown target position, $c$ is propagation speed, and $w_i$ is additive timing noise (often modeled Gaussian).
-
-Converting TOA to range: $r_i = c (t_i - t_\text{tx})$.
-
-### 3) TDOA — Time Difference of Arrival
-
-Subtracting two TOA measurements cancels the transmit time $t_\text{tx}$:
-
-$$
-\Delta t_{ij} = t_i - t_j = \frac{\|p-a_i\| - \|p-a_j\|}{c} + (w_i - w_j)
-$$
-
-TDOA yields hyperbolic loci and commonly requires a reference anchor.
-
-### 4) AOA — Angle of Arrival
-
-AOA measures the bearing from an anchor to the target. For a noisy bearing measurement $\theta_i$:
-
-$$
-	heta_i = \mathrm{atan2}\big(p_y - a_{i,y},\; p_x - a_{i,x}\big) + \eta_i
-=======
-theta_i = \operatorname{atan2}(p_y - a_{i,y},\; p_x - a_{i,x}) + \eta_i
->>>>>>> 55638b15
+	heta_i = \operatorname{atan2}(p_y - a_{i,y},\; p_x - a_{i,x}) + \eta_i
 $$
 
 where $\eta_i$ is angular noise (e.g., wrapped Gaussian).
